--- conflicted
+++ resolved
@@ -562,7 +562,6 @@
 	// If not set, Pilot uses the default SDS token path.
 	NodeMetadataSdsTokenPath = "SDS_TOKEN_PATH"
 
-<<<<<<< HEAD
 	// NodeMetaDataDNSDomains is the list of DNS domains used for resolution
 	NodeMetadataDNSDomains = "DNS_DOMAINS"
 
@@ -583,7 +582,7 @@
 
 	// NodeMetadataTLSClientRootCert is the absolute path to client root cert file
 	NodeMetadataTLSClientRootCert = "TLS_CLIENT_ROOT_CERT"
-=======
+
 	// NodeMetadataPolicyCheckRetries determines the policy for behavior when unable to connect to mixer
 	// If not set, FAIL_CLOSE is set, rejecting requests.
 	NodeMetadataPolicyCheck = "policy.istio.io/check"
@@ -599,7 +598,6 @@
 	// NodeMetadataPolicyCheckMaxRetryWaitTime for max time to wait between retries
 	// In duration format. If not set, this will be 1000ms.
 	NodeMetadataPolicyCheckMaxRetryWaitTime = "policy.istio.io/checkMaxRetryWaitTime"
->>>>>>> ffba22a9
 )
 
 // TrafficInterceptionMode indicates how traffic to/from the workload is captured and

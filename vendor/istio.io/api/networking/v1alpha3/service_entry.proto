// Copyright 2018 Istio Authors
//
//   Licensed under the Apache License, Version 2.0 (the "License");
//   you may not use this file except in compliance with the License.
//   You may obtain a copy of the License at
//
//       http://www.apache.org/licenses/LICENSE-2.0
//
//   Unless required by applicable law or agreed to in writing, software
//   distributed under the License is distributed on an "AS IS" BASIS,
//   WITHOUT WARRANTIES OR CONDITIONS OF ANY KIND, either express or implied.
//   See the License for the specific language governing permissions and
//   limitations under the License.

syntax = "proto3";

import "networking/v1alpha3/gateway.proto";

package istio.networking.v1alpha3;

option go_package = "istio.io/api/networking/v1alpha3";

// `ServiceEntry` enables adding additional entries into Istio's internal
// service registry, so that auto-discovered services in the mesh can
// access/route to these manually specified services. A service entry
// describes the properties of a service (DNS name, VIPs, ports, protocols,
// endpoints). These services could be external to the mesh (e.g., web
// APIs) or mesh-internal services that are not part of the platform's
// service registry (e.g., a set of VMs talking to services in Kubernetes).
//
// The following configuration adds a set of MongoDB instances running on
// unmanaged VMs to Istio's registry, so that these services can be treated
// as any other service in the mesh. The associated DestinationRule is used
// to initiate mTLS connections to the database instances.
//
// ```yaml
// apiVersion: networking.istio.io/v1alpha3
// kind: ServiceEntry
// metadata:
//   name: external-svc-mongocluster
// spec:
//   hosts:
//   - mymongodb.somedomain # not used
//   addresses:
//   - 192.192.192.192/24 # VIPs
//   ports:
//   - number: 27018
//     name: mongodb
//     protocol: MONGO
//   location: MESH_INTERNAL
//   resolution: STATIC
//   endpoints:
//   - address: 2.2.2.2
//   - address: 3.3.3.3
// ```
//
// and the associated DestinationRule
//
// ```yaml
// apiVersion: networking.istio.io/v1alpha3
// kind: DestinationRule
// metadata:
//   name: mtls-mongocluster
// spec:
//   host: mymongodb.somedomain
//   trafficPolicy:
//     tls:
//       mode: MUTUAL
//       clientCertificate: /etc/certs/myclientcert.pem
//       privateKey: /etc/certs/client_private_key.pem
//       caCertificates: /etc/certs/rootcacerts.pem
// ```
//
// The following example uses a combination of service entry and TLS
// routing in virtual service to demonstrate the use of SNI routing to
// forward unterminated TLS traffic from the application to external
// services via the sidecar. The sidecar inspects the SNI value in the
// ClientHello message to route to the appropriate external service.
//
// ```yaml
// apiVersion: networking.istio.io/v1alpha3
// kind: ServiceEntry
// metadata:
//   name: external-svc-https
// spec:
//   hosts:
//   - api.dropboxapi.com
//   - www.googleapis.com
//   - api.facebook.com
//   location: MESH_EXTERNAL
//   ports:
//   - number: 443
//     name: https
//     protocol: TLS
//   resolution: DNS
// ```
//
// And the associated VirtualService to route based on the SNI value.
//
// ```yaml
// apiVersion: networking.istio.io/v1alpha3
// kind: VirtualService
// metadata:
//   name: tls-routing
// spec:
//   hosts:
//   - api.dropboxapi.com
//   - www.googleapis.com
//   - api.facebook.com
//   tls:
//   - match:
//     - port: 443
//       sniHosts:
//       - api.dropboxapi.com
//     route:
//     - destination:
//         host: api.dropboxapi.com
//   - match:
//     - port: 443
//       sniHosts:
//       - www.googleapis.com
//     route:
//     - destination:
//         host: www.googleapis.com
//   - match:
//     - port: 443
//       sniHosts:
//       - api.facebook.com
//     route:
//     - destination:
//         host: api.facebook.com
//
// ```
//
// The following example demonstrates the use of a dedicated egress gateway
// through which all external service traffic is forwarded.
<<<<<<< HEAD
// The 'export_to' field allows for control over the visibility of a service
=======
// The 'exportTo' field allows for control over the visibility of a service
>>>>>>> 054e6c65
// declaration to other namespaces in the mesh. By default a service is exported
// to all namespaces. The following example restricts the visibility to the
// current namespace, represented by ".", so that it cannot be used by other
// namespaces.
//
// ```yaml
// apiVersion: networking.istio.io/v1alpha3
// kind: ServiceEntry
// metadata:
//   name: external-svc-httpbin
//   namespace : egress
// spec:
//   hosts:
//   - httpbin.com
<<<<<<< HEAD
//   export_to:
//   - .
=======
//   exportTo:
//   - "."
>>>>>>> 054e6c65
//   location: MESH_EXTERNAL
//   ports:
//   - number: 80
//     name: http
//     protocol: HTTP
//   resolution: DNS
// ```
//
// Define a gateway to handle all egress traffic.
//
// ```yaml
// apiVersion: networking.istio.io/v1alpha3
// kind: Gateway
// metadata:
//  name: istio-egressgateway
//  namespace: egress
// spec:
//  selector:
//    istio: egressgateway
//  servers:
//  - port:
//      number: 80
//      name: http
//      protocol: HTTP
//    hosts:
//    - "*"
// ```
//
// And the associated VirtualService to route from the sidecar to the
// gateway service (istio-egressgateway.istio-system.svc.cluster.local), as
// well as route from the gateway to the external service. Note that the
// virtual service is exported to all namespaces enabling them to route traffic
// through the gateway to the external service. Forcing traffic to go through
// a managed middle proxy like this is a common practice.
//
// ```yaml
// apiVersion: networking.istio.io/v1alpha3
// kind: VirtualService
// metadata:
//   name: gateway-routing
//   namespace: egress
// spec:
//   hosts:
//   - httpbin.com
<<<<<<< HEAD
//   export_to:
=======
//   exportTo:
>>>>>>> 054e6c65
//   - *
//   gateways:
//   - mesh
//   - istio-egressgateway
//   http:
//   - match:
//     - port: 80
//       gateways:
//       - mesh
//     route:
//     - destination:
//         host: istio-egressgateway.istio-system.svc.cluster.local
//   - match:
//     - port: 80
//       gateway:
//       - istio-egressgateway
//     route:
//     - destination:
//         host: httpbin.com
// ```
//
// The following example demonstrates the use of wildcards in the hosts for
// external services. If the connection has to be routed to the IP address
// requested by the application (i.e. application resolves DNS and attempts
// to connect to a specific IP), the discovery mode must be set to `NONE`.
//
// ```yaml
// apiVersion: networking.istio.io/v1alpha3
// kind: ServiceEntry
// metadata:
//   name: external-svc-wildcard-example
// spec:
//   hosts:
//   - "*.bar.com"
//   location: MESH_EXTERNAL
//   ports:
//   - number: 80
//     name: http
//     protocol: HTTP
//   resolution: NONE
// ```
//
// The following example demonstrates a service that is available via a
// Unix Domain Socket on the host of the client. The resolution must be
// set to STATIC to use unix address endpoints.
//
// ```yaml
// apiVersion: networking.istio.io/v1alpha3
// kind: ServiceEntry
// metadata:
//   name: unix-domain-socket-example
// spec:
//   hosts:
//   - "example.unix.local"
//   location: MESH_EXTERNAL
//   ports:
//   - number: 80
//     name: http
//     protocol: HTTP
//   resolution: STATIC
//   endpoints:
//   - address: unix:///var/run/example/socket
// ```
//
// For HTTP-based services, it is possible to create a VirtualService
// backed by multiple DNS addressable endpoints. In such a scenario, the
// application can use the HTTP_PROXY environment variable to transparently
// reroute API calls for the VirtualService to a chosen backend. For
// example, the following configuration creates a non-existent external
// service called foo.bar.com backed by three domains: us.foo.bar.com:8080,
// uk.foo.bar.com:9080, and in.foo.bar.com:7080
//
// ```yaml
// apiVersion: networking.istio.io/v1alpha3
// kind: ServiceEntry
// metadata:
//   name: external-svc-dns
// spec:
//   hosts:
//   - foo.bar.com
//   location: MESH_EXTERNAL
//   ports:
//   - number: 80
//     name: http
//     protocol: HTTP
//   resolution: DNS
//   endpoints:
//   - address: us.foo.bar.com
//     ports:
//       https: 8080
//   - address: uk.foo.bar.com
//     ports:
//       https: 9080
//   - address: in.foo.bar.com
//     ports:
//       https: 7080
// ```
//
// With `HTTP_PROXY=http://localhost/`, calls from the application to
// `http://foo.bar.com` will be load balanced across the three domains
// specified above. In other words, a call to `http://foo.bar.com/baz` would
// be translated to `http://uk.foo.bar.com/baz`.
//
// The following example illustrates the usage of a ServiceEntry
// containing a subject alternate name
// whose format conforms to the SPIFEE standard
// <https://github.com/spiffe/spiffe/blob/master/standards/SPIFFE-ID.md>:
//
// ```yaml
// apiVersion: networking.istio.io/v1alpha3
// kind: ServiceEntry
// metadata:
//   name: httpbin
//   namespace : httpbin-ns
// spec:
//   hosts:
//   - httpbin.com
//   location: MESH_INTERNAL
//   ports:
//   - number: 80
//     name: http
//     protocol: HTTP
//   resolution: STATIC
//   endpoints:
//   - address: 2.2.2.2
//   - address: 3.3.3.3
//   subjectAltNames:
//   - "spiffe://cluster.local/ns/httpbin-ns/sa/httpbin-service-account"
// ```
//
message ServiceEntry {
  // REQUIRED. The hosts associated with the ServiceEntry. Could be a DNS
  // name with wildcard prefix (external services only). DNS names in hosts
  // will be ignored if the application accesses the service over non-HTTP
  // protocols such as mongo/opaque TCP/HTTPS. In such scenarios, the
  // IP addresses specified in the Addresses field or the port will be used
  // to uniquely identify the destination.
  repeated string hosts = 1;

  // The virtual IP addresses associated with the service. Could be CIDR
  // prefix. For HTTP services, the addresses field will be ignored and
  // the destination will be identified based on the HTTP Host/Authority
  // header. For non-HTTP protocols such as mongo/opaque TCP/HTTPS,
  // the hosts will be ignored. If one or more IP addresses are specified,
  // the incoming traffic will be identified as belonging to this service
  // if the destination IP matches the IP/CIDRs specified in the addresses
  // field. If the Addresses field is empty, traffic will be identified
  // solely based on the destination port. In such scenarios, the port on
  // which the service is being accessed must not be shared by any other
  // service in the mesh. In other words, the sidecar will behave as a
  // simple TCP proxy, forwarding incoming traffic on a specified port to
  // the specified destination endpoint IP/host. Unix domain socket
  // addresses are not supported in this field.
  repeated string addresses = 2;

  // REQUIRED. The ports associated with the external service. If the
  // Endpoints are unix domain socket addresses, there must be exactly one
  // port.
  repeated Port ports = 3;

  // Location specifies whether the service is part of Istio mesh or
  // outside the mesh.  Location determines the behavior of several
  // features, such as service-to-service mTLS authentication, policy
  // enforcement, etc. When communicating with services outside the mesh,
  // Istio's mTLS authentication is disabled, and policy enforcement is
  // performed on the client-side as opposed to server-side.
  enum Location {
    // Signifies that the service is external to the mesh. Typically used
    // to indicate external services consumed through APIs.
    MESH_EXTERNAL = 0;

    // Signifies that the service is part of the mesh. Typically used to
    // indicate services added explicitly as part of expanding the service
    // mesh to include unmanaged infrastructure (e.g., VMs added to a
    // Kubernetes based service mesh).
    MESH_INTERNAL = 1;
  };

  // Specify whether the service should be considered external to the mesh
  // or part of the mesh.
  Location location = 4;

  // Resolution determines how the proxy will resolve the IP addresses of
  // the network endpoints associated with the service, so that it can
  // route to one of them. The resolution mode specified here has no impact
  // on how the application resolves the IP address associated with the
  // service. The application may still have to use DNS to resolve the
  // service to an IP so that the outbound traffic can be captured by the
  // Proxy. Alternatively, for HTTP services, the application could
  // directly communicate with the proxy (e.g., by setting HTTP_PROXY) to
  // talk to these services.
  enum Resolution {
    // Assume that incoming connections have already been resolved (to a
    // specific destination IP address). Such connections are typically
    // routed via the proxy using mechanisms such as IP table REDIRECT/
    // eBPF. After performing any routing related transformations, the
    // proxy will forward the connection to the IP address to which the
    // connection was bound.
    NONE = 0;

    // Use the static IP addresses specified in endpoints (see below) as the
    // backing instances associated with the service.
    STATIC = 1;

    // Attempt to resolve the IP address by querying the ambient DNS,
    // during request processing. If no endpoints are specified, the proxy
    // will resolve the DNS address specified in the hosts field, if
    // wildcards are not used. If endpoints are specified, the DNS
    // addresses specified in the endpoints will be resolved to determine
    // the destination IP address.  DNS resolution cannot be used with unix
    // domain socket endpoints.
    DNS = 2;
  };

  // REQUIRED: Service discovery mode for the hosts. Care must be taken
  // when setting the resolution mode to NONE for a TCP port without
  // accompanying IP addresses. In such cases, traffic to any IP on
  // said port will be allowed (i.e. 0.0.0.0:<port>).
  Resolution resolution = 5;

  // Endpoint defines a network address (IP or hostname) associated with
  // the mesh service.
  message Endpoint {
    // REQUIRED: Address associated with the network endpoint without the
    // port.  Domain names can be used if and only if the resolution is set
    // to DNS, and must be fully-qualified without wildcards. Use the form
    // unix:///absolute/path/to/socket for unix domain socket endpoints.
    string address = 1;

    // Set of ports associated with the endpoint. The ports must be
    // associated with a port name that was declared as part of the
    // service. Do not use for unix:// addresses.
    map<string, uint32> ports = 2;

    // One or more labels associated with the endpoint.
    map<string, string> labels = 3;

    // Network enables Istio to group endpoints resident in the same L3
    // domain/network. All endpoints in the same network are assumed to be
    // directly reachable from one another. When endpoints in different
    // networks cannot reach each other directly, an Istio Gateway can be
    // used to establish connectivity (usually using the
    // AUTO_PASSTHROUGH mode in a Gateway Server). This is
    // an advanced configuration used typically for spanning an Istio mesh
    // over multiple clusters.
    string network = 4;

    // The locality associated with the endpoint. A locality corresponds
    // to a failure domain (e.g., country/region/zone). Arbitrary failure
    // domain hierarchies can be represented by separating each
    // encapsulating failure domain by /. For example, the locality of an
    // an endpoint in US, in US-East-1 region, within availability zone
    // az-1, in data center rack r11 can be represented as
    // us/us-east-1/az-1/r11. Istio will configure the sidecar to route to
    // endpoints within the same locality as the sidecar. If none of the
    // endpoints in the locality are available, endpoints parent locality
    // (but within the same network ID) will be chosen. For example, if
    // there are two endpoints in same network (networkID "n1"), say e1
    // with locality us/us-east-1/az-1/r11 and e2 with locality
    // us/us-east-1/az-2/r12, a sidecar from us/us-east-1/az-1/r11 locality
    // will prefer e1 from the same locality over e2 from a different
    // locality. Endpoint e2 could be the IP associated with a gateway
    // (that bridges networks n1 and n2), or the IP associated with a
    // standard service endpoint.
    string locality = 5;

    // The load balancing weight associated with the endpoint. Endpoints
    // with higher weights will receive proportionally higher traffic.
    uint32 weight = 6;
  };

  // One or more endpoints associated with the service.
  repeated Endpoint endpoints = 6;

<<<<<<< HEAD
  // $hide_from_docs
=======
>>>>>>> 054e6c65
  // A list of namespaces to which this service is exported. Exporting a service
  // allows it to used by sidecars, gateways and virtual services defined in
  // other namespaces. This feature provides a mechanism for service owners
  // and mesh administrators to control the visibility of services across
  // namespace boundaries.
  //
  // If no namespaces are specified then the service is exported to all
  // namespaces by default.
  //
  // The value "." is reserved and defines an export to the same namespace that
  // the service is declared in, similarly the value "*" is reserved and
  // defines an export to all namespaces.
  //
  // For a Kubernetes Service the equivalent effect can be achieved by setting
<<<<<<< HEAD
  // the annotation "networking.istio.io/export_to" to a comma-separated list
=======
  // the annotation "networking.istio.io/exportTo" to a comma-separated list
>>>>>>> 054e6c65
  // of namespace names.
  repeated string export_to = 7;

  // The list of subject alternate names allowed for workloads that
  // implement this service. This information is used to enforce
  // secure-naming <https://istio.io/docs/concepts/security/#secure-naming>.
  // If specified, the proxy will verify that the server
  // certificate's subject alternate name matches one of the specified values.
  repeated string subject_alt_names = 8;
}<|MERGE_RESOLUTION|>--- conflicted
+++ resolved
@@ -134,11 +134,7 @@
 //
 // The following example demonstrates the use of a dedicated egress gateway
 // through which all external service traffic is forwarded.
-<<<<<<< HEAD
-// The 'export_to' field allows for control over the visibility of a service
-=======
 // The 'exportTo' field allows for control over the visibility of a service
->>>>>>> 054e6c65
 // declaration to other namespaces in the mesh. By default a service is exported
 // to all namespaces. The following example restricts the visibility to the
 // current namespace, represented by ".", so that it cannot be used by other
@@ -153,13 +149,8 @@
 // spec:
 //   hosts:
 //   - httpbin.com
-<<<<<<< HEAD
-//   export_to:
-//   - .
-=======
 //   exportTo:
 //   - "."
->>>>>>> 054e6c65
 //   location: MESH_EXTERNAL
 //   ports:
 //   - number: 80
@@ -204,11 +195,7 @@
 // spec:
 //   hosts:
 //   - httpbin.com
-<<<<<<< HEAD
-//   export_to:
-=======
 //   exportTo:
->>>>>>> 054e6c65
 //   - *
 //   gateways:
 //   - mesh
@@ -483,10 +470,6 @@
   // One or more endpoints associated with the service.
   repeated Endpoint endpoints = 6;
 
-<<<<<<< HEAD
-  // $hide_from_docs
-=======
->>>>>>> 054e6c65
   // A list of namespaces to which this service is exported. Exporting a service
   // allows it to used by sidecars, gateways and virtual services defined in
   // other namespaces. This feature provides a mechanism for service owners
@@ -501,11 +484,7 @@
   // defines an export to all namespaces.
   //
   // For a Kubernetes Service the equivalent effect can be achieved by setting
-<<<<<<< HEAD
-  // the annotation "networking.istio.io/export_to" to a comma-separated list
-=======
   // the annotation "networking.istio.io/exportTo" to a comma-separated list
->>>>>>> 054e6c65
   // of namespace names.
   repeated string export_to = 7;
 

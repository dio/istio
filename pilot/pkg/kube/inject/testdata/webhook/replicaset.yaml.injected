apiVersion: extensions/v1beta1
kind: ReplicaSet
metadata:
  creationTimestamp: null
  name: hello
spec:
  replicas: 7
  strategy: {}
  template:
    metadata:
      annotations:
        sidecar.istio.io/status: '{"version":"unit-test-fake-version","initContainers":["istio-init"],"containers":["istio-proxy"],"volumes":["istio-envoy","istio-certs"],"imagePullSecrets":null}'
      creationTimestamp: null
      labels:
        app: hello
    spec:
      containers:
      - image: fake.docker.io/google-samples/hello-go-gke:1.0
        name: hello
        ports:
        - containerPort: 80
          name: http
        resources: {}
      - args:
        - proxy
        - sidecar
        - --domain
        - $(POD_NAMESPACE).svc.cluster.local
        - --configPath
        - /etc/istio/proxy
        - --binaryPath
        - /usr/local/bin/envoy
        - --serviceCluster
        - hello.$(POD_NAMESPACE)
        - --drainDuration
        - 2s
        - --parentShutdownDuration
        - 3s
        - --discoveryAddress
        - istio-pilot:15007
        - --zipkinAddress
        - ""
        - --connectTimeout
        - 1s
        - --proxyAdminPort
        - "15000"
        - --controlPlaneAuthPolicy
        - NONE
        - --statusPort
        - "15020"
        - --applicationPorts
        - "80"
        - --concurrency
<<<<<<< HEAD
        - "1"
=======
        - "2"
>>>>>>> 054e6c65
        env:
        - name: POD_NAME
          valueFrom:
            fieldRef:
              fieldPath: metadata.name
        - name: POD_NAMESPACE
          valueFrom:
            fieldRef:
              fieldPath: metadata.namespace
        - name: INSTANCE_IP
          valueFrom:
            fieldRef:
              fieldPath: status.podIP
        - name: ISTIO_META_POD_NAME
          valueFrom:
            fieldRef:
              fieldPath: metadata.name
        - name: ISTIO_META_CONFIG_NAMESPACE
          valueFrom:
            fieldRef:
              fieldPath: metadata.namespace
        - name: ISTIO_META_INTERCEPTION_MODE
          value: REDIRECT
        image: gcr.io/istio-release/proxyv2:master-latest-daily
        imagePullPolicy: IfNotPresent
        name: istio-proxy
        ports:
        - containerPort: 15090
          name: http-envoy-prom
          protocol: TCP
        readinessProbe:
          failureThreshold: 30
          httpGet:
            path: /healthz/ready
            port: 15020
          initialDelaySeconds: 1
          periodSeconds: 2
        resources:
          limits:
            cpu: "2"
            memory: 128Mi
          requests:
            cpu: 100m
            memory: 128Mi
        securityContext:
          readOnlyRootFilesystem: true
          runAsUser: 1337
        volumeMounts:
        - mountPath: /etc/istio/proxy
          name: istio-envoy
        - mountPath: /etc/certs/
          name: istio-certs
          readOnly: true
      initContainers:
      - args:
        - -p
        - "15001"
        - -u
        - "1337"
        - -m
        - REDIRECT
        - -i
        - '*'
        - -x
        - ""
        - -b
        - "80"
        - -d
        - "15020"
        image: gcr.io/istio-release/proxy_init:master-latest-daily
        imagePullPolicy: IfNotPresent
        name: istio-init
        resources:
          limits:
            cpu: 100m
            memory: 50Mi
          requests:
            cpu: 10m
            memory: 10Mi
        securityContext:
          capabilities:
            add:
            - NET_ADMIN
      volumes:
      - emptyDir:
          medium: Memory
        name: istio-envoy
      - name: istio-certs
        secret:
          optional: true
          secretName: istio.default
status: {}

---<|MERGE_RESOLUTION|>--- conflicted
+++ resolved
@@ -51,11 +51,7 @@
         - --applicationPorts
         - "80"
         - --concurrency
-<<<<<<< HEAD
-        - "1"
-=======
         - "2"
->>>>>>> 054e6c65
         env:
         - name: POD_NAME
           valueFrom:

--- conflicted
+++ resolved
@@ -671,8 +671,6 @@
 
 </td>
 </tr>
-<<<<<<< HEAD
-=======
 <tr id="DestinationRule-export_to">
 <td><code>exportTo</code></td>
 <td><code>string[]</code></td>
@@ -683,7 +681,6 @@
 
 </td>
 </tr>
->>>>>>> 054e6c65
 </tbody>
 </table>
 </section>
@@ -3243,11 +3240,7 @@
 
 <p>The following example demonstrates the use of a dedicated egress gateway
 through which all external service traffic is forwarded.
-<<<<<<< HEAD
-The &lsquo;export_to&rsquo; field allows for control over the visibility of a service
-=======
 The &lsquo;exportTo&rsquo; field allows for control over the visibility of a service
->>>>>>> 054e6c65
 declaration to other namespaces in the mesh. By default a service is exported
 to all namespaces. The following example restricts the visibility to the
 current namespace, represented by &ldquo;.&rdquo;, so that it cannot be used by other
@@ -3261,13 +3254,8 @@
 spec:
   hosts:
   - httpbin.com
-<<<<<<< HEAD
-  export_to:
-  - .
-=======
   exportTo:
   - &quot;.&quot;
->>>>>>> 054e6c65
   location: MESH_EXTERNAL
   ports:
   - number: 80
@@ -3310,11 +3298,7 @@
 spec:
   hosts:
   - httpbin.com
-<<<<<<< HEAD
-  export_to:
-=======
   exportTo:
->>>>>>> 054e6c65
   - *
   gateways:
   - mesh
@@ -3522,8 +3506,6 @@
 
 </td>
 </tr>
-<<<<<<< HEAD
-=======
 <tr id="ServiceEntry-export_to">
 <td><code>exportTo</code></td>
 <td><code>string[]</code></td>
@@ -3547,7 +3529,6 @@
 
 </td>
 </tr>
->>>>>>> 054e6c65
 <tr id="ServiceEntry-subject_alt_names">
 <td><code>subjectAltNames</code></td>
 <td><code>string[]</code></td>
@@ -4627,8 +4608,6 @@
 
 </td>
 </tr>
-<<<<<<< HEAD
-=======
 <tr id="VirtualService-export_to">
 <td><code>exportTo</code></td>
 <td><code>string[]</code></td>
@@ -4648,7 +4627,6 @@
 
 </td>
 </tr>
->>>>>>> 054e6c65
 </tbody>
 </table>
 </section>
